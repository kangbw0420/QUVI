--- conflicted
+++ resolved
@@ -1,4 +1,3 @@
-<<<<<<< HEAD
 import traceback
 
 from fastapi import APIRouter, HTTPException
@@ -10,14 +9,6 @@
 
 from utils.langfuse_handler import langfuse_handler
 from session.session_manager import check_session_id, make_session_id, save_record, extract_last_data
-=======
-from fastapi import APIRouter, HTTPException
-from data_class.request import Input, Output
-
-from graph.graph import make_graph
-from utils.langfuse_handler import langfuse_handler
-from admin.session_manager import SessionManager
->>>>>>> 93ca711f
 
 api = APIRouter(tags=["api"])
 graph = make_graph()
@@ -27,7 +18,6 @@
 async def process_input(request: Input) -> Output:
     """프로덕션용 엔드포인트"""
     try:
-<<<<<<< HEAD
         if check_session_id(request.user_id, request.session_id):
             last_data = extract_last_data(request.session_id)
 
@@ -68,56 +58,4 @@
         
     except Exception as e:
         print(traceback.format_exc())
-        raise HTTPException(status_code=500, detail=f"Error processing input: {str(e)}")
-=======
-        # 세션 매니저한테 과거 질의가 있는지 물어봐서 세션값 확정짓기
-        session_manager = SessionManager()
-        session_id = await session_manager.get_or_create_session(
-            user_id=request.user_id,
-            session_id=request.session_id
-        )
->>>>>>> 93ca711f
-
-        # 과거 데이터 가져오기, 없으면 빈 값 가져옴.
-        last_data = await session_manager.get_last_data(session_id)
-
-        # 질문에 과거 데이터 포함해서 그래프 줌
-        final_state = await graph.ainvoke(
-            {
-                "user_question": request.user_question,
-                "last_question": last_data.analyzed_question,
-                "last_answer": last_data.answer,
-                "last_sql_query": last_data.sql_query
-            },
-            config={"callbacks": [langfuse_handler]},
-        )
-
-        # 그래프가 넣어준 값 빼내기
-        answer = final_state["final_answer"]
-        raw_data = final_state["query_result"]
-
-        analyzed_question = final_state["analyzed_question"]
-        sql_query = final_state["sql_query"]
-
-        # 끝났으니 저장하라고 세션 매니저의 기록 저장 함수를 얘가 호출
-        await session_manager.save_interaction(
-            session_id=session_id,
-            analyzed_question=analyzed_question,
-            answer=answer,
-            sql_query=sql_query
-        )
-
-        return Output(
-            status=200,
-            success=True,
-            retCd=200,
-            message="질답 성공",
-            body={
-                "session_id": session_id,
-                "answer": answer,
-                "raw_data": raw_data
-            }
-        )
-    
-    except Exception as e:
         raise HTTPException(status_code=500, detail=f"Error processing input: {str(e)}")