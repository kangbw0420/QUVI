--- conflicted
+++ resolved
@@ -5,15 +5,7 @@
 from data_class.request import RequestData
 
 from graph.graph import make_graph
-<<<<<<< HEAD
-from fuse.langfuse_handler import langfuse_handler
-
-# 디버깅용 import
-from datetime import datetime
-
-=======
 from utils.langfuse_handler import langfuse_handler
->>>>>>> 3d8ee8e6
 
 class Input(BaseModel):
     user_question: str
@@ -23,116 +15,6 @@
 api = APIRouter(tags=["api"])
 graph = make_graph()
 
-<<<<<<< HEAD
-@api.post("/process")
-async def process_input(request: RequestData):
-   """프로덕션용 엔드포인트"""
-   try:
-       # 트레이스 ID 생성
-       trace_id = str(uuid.uuid4())
-       
-       data = await graph.ainvoke(
-           {"user_question": request.user_question},
-           config={"callbacks": [langfuse_handler]}
-       )
-       # solver에서 이미 원하는 형태로 result를 생성했으므로 그대로 반환
-       return {
-           "result": data["final_answer"],
-           "trace_id": trace_id  # trace_id도 반환
-       }
-   except Exception as e:
-       raise HTTPException(
-           status_code=500, 
-           detail=f"Error processing input: {str(e)}"
-       )
-
-# @api.post("/debug/process")
-# async def debug_process_input(input: Input):
-#     print("\n=== Debug Process Started ===")
-#     trace_id = str(uuid.uuid4())
-
-#     # 실행 타임라인 초기화
-#     execution_timeline = {
-#         "question_analyzer": {"start": None, "end": None},
-#         "sql_creator": {"start": None, "end": None},
-#         "result_executor": {"start": None, "end": None},
-#         "sql_respondent": {"start": None, "end": None},
-#     }
-
-#     try:
-#         # 1. Create session
-#         session_response = await langfuse_client.create_session(input.user_id)
-#         session_id = session_response["session_id"]
-#         print(f"Session created: {session_id}")
-
-#         # 2. Create initial QNA entry
-#         qna_response = await langfuse_client.create_qna(
-#             user_id=input.user_id, session_id=session_id, question=input.user_question
-#         )
-#         qna_id = qna_response["qna_id"]
-#         print(f"Initial QNA created: {qna_id}")
-
-#         # 3. Process with graph
-#         print("Processing with graph...")
-#         original_stdout = sys.stdout
-#         try:
-#             data = await graph.ainvoke(
-#                 {"user_question": input.user_question},
-#                 config={"callbacks": [langfuse_handler] if langfuse_handler else None},
-#             )
-#         finally:
-#             sys.stdout = original_stdout
-#         print("Graph processing completed")
-
-#         # 4. Update QNA with answer
-#         await langfuse_client.update_qna(
-#             qna_id=qna_id,
-#             answer=data["final_answer"],
-#             answer_timestamp=datetime.utcnow().isoformat(),
-#             trace_id=trace_id,
-#         )
-#         print(f"QNA updated with answer and trace_id")
-
-#         # 5. Create trace
-#         if langfuse_handler:
-#             trace_data = {
-#                 "id": trace_id,
-#                 "trace_type": "process",
-#                 "node_type": "main",
-#                 "model": "claude-3.5-sonnet",
-#                 "meta_data": {
-#                     "analyzed_question": data.get("analyzed_question"),
-#                     "sql_query": data.get("sql_query"),
-#                     "query_result_stats": data.get("query_result_stats"),
-#                     "query_result": data.get("query_result"),
-#                     "final_answer": data.get("final_answer"),
-#                 },
-#             }
-#             await langfuse_client.create_trace(trace_data)
-#             print(f"Trace created: {trace_id}")
-
-#         # 6. Update session status
-#         await langfuse_client.update_session(session_id, "completed")
-#         print("Session status updated to completed")
-
-#         return {
-#             "status": "success",
-#             "result": data["final_answer"],
-#             "raw_data": data["query_result"],
-#             "trace_id": trace_id,
-#             "session_id": session_id,
-#             "qna_id": qna_id,
-#             "execution_timeline": execution_timeline,
-#         }
-
-#     except Exception as e:
-#         print(f"Error in debug_process_input: {str(e)}")
-#         if "session_id" in locals():
-#             await langfuse_client.update_session(session_id, "error")
-#         raise HTTPException(
-#             status_code=500, detail={"error": str(e), "trace": traceback.format_exc()}
-#         )
-=======
 
 @api.post("/process")
 async def process_input(request: RequestData):
@@ -162,5 +44,4 @@
             "trace_id": trace_id,
         }  # trace_id도 반환
     except Exception as e:
-        raise HTTPException(status_code=500, detail=f"Error processing input: {str(e)}")
->>>>>>> 3d8ee8e6
+        raise HTTPException(status_code=500, detail=f"Error processing input: {str(e)}")