--- conflicted
+++ resolved
@@ -5,12 +5,7 @@
 def test_korean_questions():
     # 테스트할 한글 질문들
     questions = [
-<<<<<<< HEAD
-        "신한은행 계좌에 얼마 있어?"
-
-=======
         "수시입출계좌 잔액 알려줘"
->>>>>>> 3d8ee8e6
     ]
 
     for question in questions:
