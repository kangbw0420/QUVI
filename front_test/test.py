import requests
import json
import time

def test_korean_questions():
    # 테스트할 한글 질문들
    questions = [
<<<<<<< HEAD
        "2024년 웹케시 월간 거래내역 정리해줘"
=======
        "농협 3억 이상 출금 내역"
>>>>>>> 4aecb649
    ]
    temp = ""
    for question in questions:
        print(f"\n테스트 질문: {question}")

        payload = {
            "user_question": question,
            "user_id": "default_user",
            "last_question":"",
            "last_answer":"",
            "last_sql_query":"",
            "session_id": "default_session"
        }

        try:
            response = requests.post(
                "http://localhost:8000/process",
                headers={"Content-Type": "application/json; charset=utf-8"},
                json=payload
            )
            
            print("상태 코드:", response.status_code)
            print("응답 결과:", json.dumps(response.json(), ensure_ascii=False, indent=2))
            
        except Exception as e:
            print("오류 발생:", str(e))

        time.sleep(2)  # 요청 간 간격
        # 테스트할 한글 질문들
    
    questions = [
        "오늘은 어때?"
    ]
    temp = json.loads(json.dumps(response.json(), ensure_ascii=False, indent=2))

    for question in questions:
        print(f"\n테스트 질문: {question}")
        try:
            payload = {
                "user_question": question,
                "user_id": "default_user",
                "last_question": temp.get("body").get("result").get("question"),
                "last_answer": temp.get("body").get("result").get("answer"),
                "last_sql_query": temp.get("body").get("SQL"),
                
            }
        except Exception as E:
            print("Before process fails.")
            payload = {
                "user_question": question,
                "user_id": "default_user",
                "session_id": "default_session"
            }

        try:
            response = requests.post(
                "http://localhost:8000/process",
                headers={"Content-Type": "application/json; charset=utf-8"},
                json=payload
            )
            
            print("상태 코드:", response.status_code)
            print("응답 결과:", json.dumps(response.json(), ensure_ascii=False, indent=2))
            
        except Exception as e:
            print("오류 발생:", str(e))

        time.sleep(2)  # 요청 간 간격

if __name__ == "__main__":
    test_korean_questions()<|MERGE_RESOLUTION|>--- conflicted
+++ resolved
@@ -5,11 +5,7 @@
 def test_korean_questions():
     # 테스트할 한글 질문들
     questions = [
-<<<<<<< HEAD
-        "2024년 웹케시 월간 거래내역 정리해줘"
-=======
         "농협 3억 이상 출금 내역"
->>>>>>> 4aecb649
     ]
     temp = ""
     for question in questions:
