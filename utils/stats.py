import json
import pandas as pd
from decimal import Decimal
from typing import List, Dict, Union

currency_list = [
    "AED", "ARS", "AUD", "BDT", "BHD",
    "BND", "BRL", "CAD", "CHF", "CLP",
    "CNH", "CNY", "COP", "CZK", "DKK",
    "EGP", "ETB", "EUR", "FJD", "GBP",
    "HKD", "HUF", "IDR", "ILS", "INR",
    "JOD", "JPY", "KRW", "KES", "KHR",
    "KWD", "KZT", "LKR", "LYD", "MMK",
    "MNT", "MOP", "MXN", "MYR", "NOK",
    "NPR", "NZD", "OMR", "PHP", "PKR",
    "PLN", "QAR", "RON", "RUB", "SAR",
    "SEK", "SGD", "THB", "TRY", "TWD",
    "USD", "UZS", "VND", "ZAR"
]

def calculate_stats(data: Union[List[Dict], Dict[str, List[Dict]]], selected_table: str) -> Union[str, List[str]]:
    """데이터프레임의 각 컬럼 타입을 자동으로 감지하여 분석합니다.
    Args:
        data: 분석할 데이터 (단일 리스트 또는 회사별 구조화된 딕셔너리)
        selected_table: 테이블 유형 ('amt' 또는 'trsc')
    Returns:
        Union[str, List[str]]: 분석 결과를 담은 문자열 또는 문자열 리스트
    """
<<<<<<< HEAD
    df = pd.DataFrame(data)
    if len(df) == 0:
        return ["데이터가 없습니다."]
        
    result_parts = []
    
    if selected_table not in ["amt", "trsc"]:
        raise ValueError(
            f"선택된 테이블({selected_table})이 유효하지 않습니다. 'amt' 또는 'trsc'만 가능합니다."
        )

    currency_column = None
    ### 1. column 전처리 ###
    for col in df.columns:
        # Decimal 타입을 float로 변환 / currency_column이 있는 경우
        if isinstance(df[col].dropna().iloc[0], Decimal):
            df[col] = df[col].astype(float)
=======
    if isinstance(data, dict):
        # 회사별로 구조화된 데이터인 경우
        all_results = []
        for company, company_data in data.items():
            df = pd.DataFrame(company_data)
            if len(df) == 0:
                continue
                
            result_parts = []
            result_parts.append(f"\n{company} 회사의 분석 결과:")
            
            currency_column = None
                
            ### 1. column 전처리 ###
            for col in df.columns:
                # Decimal 타입을 float로 변환 / currency_column이 있는 경우
                if len(df[col].dropna()) > 0 and isinstance(df[col].dropna().iloc[0], Decimal):
                    df[col] = df[col].astype(float)
                # currency_column인지 확인
                first_three_values = df[col].head(3).astype(str).tolist()
                if all(val.upper() in currency_list for val in first_three_values):
                    currency_column = col
                    
            ### 2. column별 통계 ###
            for col in df.columns:
                ### 2-1. is_float_dtype -> currency_col이 있는 경우 currency 별로 합계 / 아니면 통 합계 ###
                if pd.api.types.is_float_dtype(df[col]):
                    if currency_column:
                        currency_stats = (
                            df.groupby(currency_column)[col]
                            .agg({"sum", "count"})
                            .reset_index()
                        )
                        
                        result_str = f"- {col}의 통화별 통계:\n"
                        for _, row in currency_stats.iterrows():
                            result_str += (
                                f"  - {row[currency_column]} 통화:\n"
                                f"    합계: {row['sum']:,.2f}\n"
                                f"    데이터 수: {row['count']:,}개\n"
                            )
                    else:
                        stats = {
                            "합계": df[col].sum(),
                            "개수": df[col].count(),
                        }
                        result_str = (
                            f"- {col}에 대한 통계:\n"
                            f"  합계: {stats['합계']:,}\n"
                            f"  데이터 수: {stats['개수']:,}개\n"
                        )
                    result_parts.append(result_str)
                ### 2-2. !is_float_dtype -> 상위 10개 ###
                else:
                    values = df[col].head(10).tolist()
                    formatted_values = [str(v) for v in values]
                    result_str = f"- {col}의 주요 값 리스트: {formatted_values}\n"
                    result_parts.append(result_str)
                    
            all_results.extend(result_parts)
        return all_results if all_results else ["데이터가 없습니다."]
        
    else:
        # 기존의 단일 리스트 처리 로직
        df = pd.DataFrame(data)
        if len(df) == 0:
            return ["데이터가 없습니다."]
            
        result_parts = []
        
        if selected_table not in ["amt", "trsc"]:
            raise ValueError(
                f"선택된 테이블({selected_table})이 유효하지 않습니다. 'amt' 또는 'trsc'만 가능합니다."
            )
   
        currency_column = None
        ### 1. column 전처리 ###
        for col in df.columns:
            # Decimal 타입을 float로 변환 / currency_column이 있는 경우
            if len(df[col].dropna()) > 0 and isinstance(df[col].dropna().iloc[0], Decimal):
                df[col] = df[col].astype(float)
>>>>>>> 173e781d

        # currency_column인지 확인
        first_three_values = df[col].head(3).astype(str).tolist()
        if all(val.upper() in currency_list for val in first_three_values):
            currency_column = col
            
    ### 2. column별 통계 ###
    for col in df.columns:
        ### 2-1. is_float_dtype -> currency_col이 있는 경우 currency 별로 합계 / 아니면 통 합계 ###
        if pd.api.types.is_float_dtype(df[col]):
            if currency_column:
                currency_stats = (
                    df.groupby(currency_column)[col]
                    .agg({"sum", "count"})
                    .reset_index()
                )
                
                result_str = f"- {col}의 통화별 통계:\n"
                for _, row in currency_stats.iterrows():
                    result_str += (
                        f"- {row[currency_column]} 통화:\n"
                        f"합계: {row['sum']:,.2f}\n"
                        f"데이터 수: {row['count']:,}개\n"
                    )
            else:
                stats = {
                    "합계": df[col].sum(),
                    "개수": df[col].count(),
                }
                result_str = (
                    f"- {col}에 대한 통계:\n"
                    f"합계: {stats['합계']:,}\n"
                    f"데이터 수: {stats['개수']:,}개\n"
                )
            result_parts.append(result_str)
        ### 2-2. !is_float_dtype -> 상위 10개 ###
        else:
            values = df[col].head(10).tolist()
            formatted_values = [str(v) for v in values]
            result_str = f"{col}의 주요 값 리스트: {formatted_values}\n"
            result_parts.append(result_str)
            
    return result_parts
    
def columns_filter(query_result: list, selected_table_name: str):
    result = query_result

    with open("temp.json", "r", encoding="utf-8") as f:  # 테이블에 따른 컬럼리스트
        columns_list = json.load(f)

    # node에서 query_result 의 element 존재유무를 검사했으니 column name 기준으로 '거래내역'과 '잔액'을 구분
    if selected_table_name == "trsc":
        filtered_result = []  # 필터링한 결과를 출력할 변수
        # view_dv로 인텐트트 구분
        if "view_dv" in result[0]:
            columns_to_remove = columns_list["trsc"][result[0]["view_dv"]]
            for x in result:
                x = {k: v for k, v in x.items() if k not in columns_to_remove}
                filtered_result.append(x)
        else:  # view_dv가 없기 때문에 '전체'에 해당되는 column list만 출력
            columns_to_remove = columns_list["trsc"]["전체"]
            for x in result:
                x = {k: v for k, v in x.items() if k not in columns_to_remove}
                filtered_result.append(x)
        return filtered_result
    elif selected_table_name == "amt":
        filtered_result = []
        if "view_dv" in result[0]:
            columns_to_remove = columns_list["amt"][result[0]["view_dv"]]
            for x in result:
                x = {k: v for k, v in x.items() if k not in columns_to_remove}
                filtered_result.append(x)
        else:
            columns_to_remove = columns_list["amt"]["전체"]
            for x in result:
                x = {k: v for k, v in x.items() if k not in columns_to_remove}
                filtered_result.append(x)
        return filtered_result
    else:  # 해당사항 없으므로 본래 resul값 출력
        return result<|MERGE_RESOLUTION|>--- conflicted
+++ resolved
@@ -1,4 +1,3 @@
-import json
 import pandas as pd
 from decimal import Decimal
 from typing import List, Dict, Union
@@ -26,25 +25,6 @@
     Returns:
         Union[str, List[str]]: 분석 결과를 담은 문자열 또는 문자열 리스트
     """
-<<<<<<< HEAD
-    df = pd.DataFrame(data)
-    if len(df) == 0:
-        return ["데이터가 없습니다."]
-        
-    result_parts = []
-    
-    if selected_table not in ["amt", "trsc"]:
-        raise ValueError(
-            f"선택된 테이블({selected_table})이 유효하지 않습니다. 'amt' 또는 'trsc'만 가능합니다."
-        )
-
-    currency_column = None
-    ### 1. column 전처리 ###
-    for col in df.columns:
-        # Decimal 타입을 float로 변환 / currency_column이 있는 경우
-        if isinstance(df[col].dropna().iloc[0], Decimal):
-            df[col] = df[col].astype(float)
-=======
     if isinstance(data, dict):
         # 회사별로 구조화된 데이터인 경우
         all_results = []
@@ -67,7 +47,7 @@
                 first_three_values = df[col].head(3).astype(str).tolist()
                 if all(val.upper() in currency_list for val in first_three_values):
                     currency_column = col
-                    
+
             ### 2. column별 통계 ###
             for col in df.columns:
                 ### 2-1. is_float_dtype -> currency_col이 있는 경우 currency 별로 합계 / 아니면 통 합계 ###
@@ -78,7 +58,7 @@
                             .agg({"sum", "count"})
                             .reset_index()
                         )
-                        
+
                         result_str = f"- {col}의 통화별 통계:\n"
                         for _, row in currency_stats.iterrows():
                             result_str += (
@@ -103,107 +83,69 @@
                     formatted_values = [str(v) for v in values]
                     result_str = f"- {col}의 주요 값 리스트: {formatted_values}\n"
                     result_parts.append(result_str)
-                    
+
             all_results.extend(result_parts)
         return all_results if all_results else ["데이터가 없습니다."]
-        
+
     else:
         # 기존의 단일 리스트 처리 로직
         df = pd.DataFrame(data)
         if len(df) == 0:
             return ["데이터가 없습니다."]
-            
+
         result_parts = []
-        
+
         if selected_table not in ["amt", "trsc"]:
             raise ValueError(
                 f"선택된 테이블({selected_table})이 유효하지 않습니다. 'amt' 또는 'trsc'만 가능합니다."
             )
-   
+
         currency_column = None
         ### 1. column 전처리 ###
         for col in df.columns:
             # Decimal 타입을 float로 변환 / currency_column이 있는 경우
             if len(df[col].dropna()) > 0 and isinstance(df[col].dropna().iloc[0], Decimal):
                 df[col] = df[col].astype(float)
->>>>>>> 173e781d
 
-        # currency_column인지 확인
-        first_three_values = df[col].head(3).astype(str).tolist()
-        if all(val.upper() in currency_list for val in first_three_values):
-            currency_column = col
-            
-    ### 2. column별 통계 ###
-    for col in df.columns:
-        ### 2-1. is_float_dtype -> currency_col이 있는 경우 currency 별로 합계 / 아니면 통 합계 ###
-        if pd.api.types.is_float_dtype(df[col]):
-            if currency_column:
-                currency_stats = (
-                    df.groupby(currency_column)[col]
-                    .agg({"sum", "count"})
-                    .reset_index()
-                )
+            # currency_column인지 확인
+            first_three_values = df[col].head(3).astype(str).tolist()
+            if all(val.upper() in currency_list for val in first_three_values):
+                currency_column = col
                 
-                result_str = f"- {col}의 통화별 통계:\n"
-                for _, row in currency_stats.iterrows():
-                    result_str += (
-                        f"- {row[currency_column]} 통화:\n"
-                        f"합계: {row['sum']:,.2f}\n"
-                        f"데이터 수: {row['count']:,}개\n"
+        ### 2. column별 통계 ###
+        for col in df.columns:
+            ### 2-1. is_float_dtype -> currency_col이 있는 경우 currency 별로 합계 / 아니면 통 합계 ###
+            if pd.api.types.is_float_dtype(df[col]):
+                if currency_column:
+                    currency_stats = (
+                        df.groupby(currency_column)[col]
+                        .agg({"sum", "count"})
+                        .reset_index()
                     )
+                    
+                    result_str = f"- {col}의 통화별 통계:\n"
+                    for _, row in currency_stats.iterrows():
+                        result_str += (
+                            f"- {row[currency_column]} 통화:\n"
+                            f"합계: {row['sum']:,.2f}\n"
+                            f"데이터 수: {row['count']:,}개\n"
+                        )
+                else:
+                    stats = {
+                        "합계": df[col].sum(),
+                        "개수": df[col].count(),
+                    }
+                    result_str = (
+                        f"- {col}에 대한 통계:\n"
+                        f"합계: {stats['합계']:,}\n"
+                        f"데이터 수: {stats['개수']:,}개\n"
+                    )
+                result_parts.append(result_str)
+            ### 2-2. !is_float_dtype -> 상위 10개 ###
             else:
-                stats = {
-                    "합계": df[col].sum(),
-                    "개수": df[col].count(),
-                }
-                result_str = (
-                    f"- {col}에 대한 통계:\n"
-                    f"합계: {stats['합계']:,}\n"
-                    f"데이터 수: {stats['개수']:,}개\n"
-                )
-            result_parts.append(result_str)
-        ### 2-2. !is_float_dtype -> 상위 10개 ###
-        else:
-            values = df[col].head(10).tolist()
-            formatted_values = [str(v) for v in values]
-            result_str = f"{col}의 주요 값 리스트: {formatted_values}\n"
-            result_parts.append(result_str)
-            
-    return result_parts
-    
-def columns_filter(query_result: list, selected_table_name: str):
-    result = query_result
-
-    with open("temp.json", "r", encoding="utf-8") as f:  # 테이블에 따른 컬럼리스트
-        columns_list = json.load(f)
-
-    # node에서 query_result 의 element 존재유무를 검사했으니 column name 기준으로 '거래내역'과 '잔액'을 구분
-    if selected_table_name == "trsc":
-        filtered_result = []  # 필터링한 결과를 출력할 변수
-        # view_dv로 인텐트트 구분
-        if "view_dv" in result[0]:
-            columns_to_remove = columns_list["trsc"][result[0]["view_dv"]]
-            for x in result:
-                x = {k: v for k, v in x.items() if k not in columns_to_remove}
-                filtered_result.append(x)
-        else:  # view_dv가 없기 때문에 '전체'에 해당되는 column list만 출력
-            columns_to_remove = columns_list["trsc"]["전체"]
-            for x in result:
-                x = {k: v for k, v in x.items() if k not in columns_to_remove}
-                filtered_result.append(x)
-        return filtered_result
-    elif selected_table_name == "amt":
-        filtered_result = []
-        if "view_dv" in result[0]:
-            columns_to_remove = columns_list["amt"][result[0]["view_dv"]]
-            for x in result:
-                x = {k: v for k, v in x.items() if k not in columns_to_remove}
-                filtered_result.append(x)
-        else:
-            columns_to_remove = columns_list["amt"]["전체"]
-            for x in result:
-                x = {k: v for k, v in x.items() if k not in columns_to_remove}
-                filtered_result.append(x)
-        return filtered_result
-    else:  # 해당사항 없으므로 본래 resul값 출력
-        return result+                values = df[col].head(10).tolist()
+                formatted_values = [str(v) for v in values]
+                result_str = f"{col}의 주요 값 리스트: {formatted_values}\n"
+                result_parts.append(result_str)
+                
+        return result_parts