--- conflicted
+++ resolved
@@ -5,13 +5,11 @@
 from decimal import Decimal
 from utils.config import Config
 
-
 class DecimalEncoder(json.JSONEncoder):
     def default(self, obj):
         if isinstance(obj, Decimal):
             return float(obj)
         return super().default(obj)
-
 
 class StateManager:
     @staticmethod
@@ -23,42 +21,22 @@
 
             with engine.begin() as connection:
                 connection.execute(text("SET search_path TO '%s'" % Config.DB_SCHEMA_PROMPT))
-<<<<<<< HEAD
-
-=======
                 
->>>>>>> 6082081e
                 # 현재 trace의 직전 상태 조회
                 current_state = StateManager.get_latest_state(connection, trace_id)
 
                 if current_state:
                     # 현재 상태에서 updates에 있는 키를 제외한 값들만 유지
-<<<<<<< HEAD
-                    preserved_state = {k: v for k, v in current_state.items()
-                                       if k not in updates.keys()
-                                       and v is not None
-                                       and k != 'trace_id'}
-=======
                     preserved_state = {k: v for k, v in current_state.items() 
                                     if k not in updates.keys() 
                                     and v is not None 
                                     and k != 'trace_id'} 
->>>>>>> 6082081e
                     # 보존된 상태에 새로운 업데이트 추가
                     new_state = {**preserved_state, **updates}
 
                 else:
                     new_state = updates
                     
-                def convert_decimal(obj):
-                    if isinstance(obj, dict):
-                        return {str(k): convert_decimal(v) for k, v in obj.items()}
-                    elif isinstance(obj, list):
-                        return [convert_decimal(item) for item in obj]
-                    elif isinstance(obj, Decimal):
-                        return float(obj)
-                    return obj
-
                 def convert_decimal(obj):
                     if isinstance(obj, dict):
                         return {str(k): convert_decimal(v) for k, v in obj.items()}
@@ -80,7 +58,7 @@
                 # 새로운 state row 생성
                 fields = list(params.keys())
                 placeholders = [f":{field}" for field in fields]
-
+                
                 insert_query = f"""
                     INSERT INTO state (
                         {', '.join(fields)}
@@ -88,7 +66,7 @@
                         {', '.join(placeholders)}
                     )
                 """
-
+                
                 connection.execute(text(insert_query), params)
 
             return True
@@ -99,11 +77,6 @@
 
     @staticmethod
     def get_latest_state(connection, trace_id: str) -> Optional[Dict[str, Any]]:
-<<<<<<< HEAD
-        """
-        현재 trace의 chain_id를 기반으로 직전 trace의 상태를 조회
-=======
->>>>>>> 6082081e
         """
         현재 trace의 chain_id를 기반으로 직전 trace의 상태를 조회
         """ 
@@ -122,14 +95,10 @@
             LIMIT 1;
         """
         result = connection.execute(
-<<<<<<< HEAD
-            text(query),
-=======
             text(query), 
->>>>>>> 6082081e
             {'trace_id': trace_id}
         ).fetchone()
-
+        
         if result is None:
             print("No previous state found")
             return None
